--- conflicted
+++ resolved
@@ -17,11 +17,8 @@
 from os import environ
 from urllib.parse import urlunparse
 import gzip
-<<<<<<< HEAD
 from time import sleep
-=======
 import logging
->>>>>>> 0f0ce5cf
 
 # Wrapica imports
 from wrapica.literals import AnalysisStorageSizeType
